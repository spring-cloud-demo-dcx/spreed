<!--
  - @copyright Copyright (c) 2019 Marco Ambrosini <marcoambrosini@pm.me>
  -
  - @author Marco Ambrosini <marcoambrosini@pm.me>
  -
  - @license GNU AGPL version 3 or any later version
  -
  - This program is free software: you can redistribute it and/or modify
  - it under the terms of the GNU Affero General Public License as
  - published by the Free Software Foundation, either version 3 of the
  - License, or (at your option) any later version.
  -
  - This program is distributed in the hope that it will be useful,
  - but WITHOUT ANY WARRANTY; without even the implied warranty of
  - MERCHANTABILITY or FITNESS FOR A PARTICULAR PURPOSE. See the
  - GNU Affero General Public License for more details.
  -
  - You should have received a copy of the GNU Affero General Public License
  - along with this program. If not, see <http://www.gnu.org/licenses/>.
-->

<docs>
This component displays the text inside the message component and can be used for
the main body of the message as well as a quote.
</docs>

<template>
	<div
		class="message"
<<<<<<< HEAD
		:class="{'hover': showActions && !isSystemMessage, 'system' : isSystemMessage}"
=======
		:class="{'hover': showActions && !isSystemMessage}"
>>>>>>> 5b8fc675
		@mouseover="showActions=true"
		@mouseleave="showActions=false">
		<div v-if="isFirstMessage && showAuthor" class="message__author">
			<h6>{{ actorDisplayName }}</h6>
		</div>
		<div class="message__main">
			<div v-if="isSingleEmoji"
				class="message__main__text">
				<Quote v-if="parent" v-bind="quote" />
				<div class="single-emoji">
					{{ message }}
				</div>
			</div>
			<div v-else-if="showJoinCallButton" class="message__main__text call-started">
				<RichText :text="message" :arguments="richParameters" :autolink="true" />
				<CallButton />
			</div>
			<div v-else class="message__main__text" :class="{'system-message': isSystemMessage}">
				<Quote v-if="parent" v-bind="quote" />
				<RichText :text="message" :arguments="richParameters" :autolink="true" />
			</div>
			<div class="message__main__right">
				<div v-if="isTemporary" class="icon-loading-small" />
				<h6 v-else>
					{{ messageTime }}
				</h6>
				<Actions
					v-show="showActions && hasActions"
					class="message__main__right__actions">
					<ActionButton
						v-if="isReplyable"
						icon="icon-reply"
						:close-after-click="true"
						@click.stop="handleReply">
						{{ t('spreed', 'Reply') }}
					</ActionButton>
				</Actions>
			</div>
		</div>
	</div>
</template>

<script>
import ActionButton from '@nextcloud/vue/dist/Components/ActionButton'
import Actions from '@nextcloud/vue/dist/Components/Actions'
import CallButton from '../../../TopBar/CallButton'
import DefaultParameter from './MessagePart/DefaultParameter'
import FilePreview from './MessagePart/FilePreview'
import Mention from './MessagePart/Mention'
import RichText from '@juliushaertl/vue-richtext'
import Quote from '../../../Quote'
import { EventBus } from '../../../../services/EventBus'
import emojiRegex from 'emoji-regex'
import { PARTICIPANT } from '../../../../constants'

export default {
	name: 'Message',

	components: {
		Actions,
		ActionButton,
		CallButton,
		Quote,
		RichText,
	},
	inheritAttrs: false,

	props: {
		/**
		 * The actor type of the sender of the message.
		 */
		actorType: {
			type: String,
			required: true,
		},
		/**
		 * The actor id of the sender of the message.
		 */
		actorId: {
			type: String,
			required: true,
		},
		/**
		 * The display name of the sender of the message.
		 */
		actorDisplayName: {
			type: String,
			required: true,
		},
		/**
		 * The message or quote text.
		 */
		message: {
			type: String,
			required: true,
		},
		/**
		 * The parameters of the rich object message
		 */
		messageParameters: {
			type: [Array, Object],
			required: true,
		},
		/**
		 * The message timestamp.
		 */
		timestamp: {
			type: Number,
			default: 0,
		},
		/**
		 * The message id.
		 */
		id: {
			type: [String, Number],
			required: true,
		},
		/**
		 * If true, it displays the message author on top of the message.
		 */
		showAuthor: {
			type: Boolean,
			default: true,
		},
		/**
		 * Specifies if the message is temporary in order to display the spinner instead
		 * of the message time.
		 */
		isTemporary: {
			type: Boolean,
			required: true,
		},
		/**
		 * Specifies if the message is the first of a group of same-author messages.
		 */
		isFirstMessage: {
			type: Boolean,
			required: true,
		},
		/**
		 * Specifies if the message can be replied to.
		 */
		isReplyable: {
			type: Boolean,
			required: true,
		},
		/**
		 * The conversation token.
		 */
		token: {
			type: String,
			required: true,
		},
		/**
		 * The conversation token.
		 */
		systemMessage: {
			type: String,
			required: true,
		},
		/**
		 * The parent message's id.
		 */
		parent: {
			type: Number,
			default: 0,
		},
	},

	data() {
		return {
			showActions: false,
		}
	},

	computed: {
		hasActions() {
			return this.isReplyable
		},

		isSystemMessage() {
			return this.systemMessage !== ''
		},

		messageTime() {
			return OC.Util.formatDate(this.timestamp * 1000, 'LT')
		},
		quote() {
			return this.parent && this.$store.getters.message(this.token, this.parent)
		},

		conversation() {
			return this.$store.getters.conversations[this.token]
		},

		participant() {
			const participantIndex = this.$store.getters.getParticipantIndex(this.token, this.$store.getters.getParticipantIdentifier())
			if (participantIndex !== -1) {
				return this.$store.getters.getParticipant(this.token, participantIndex)
			}

			return {
				inCall: PARTICIPANT.CALL_FLAG.DISCONNECTED,
			}
		},

		messagesList() {
			return this.$store.getters.messagesList(this.token)
		},

		isLastCallStartedMessage() {
			const messages = this.messagesList
			const lastCallStartedMessage = messages.reverse().find((message) => message.systemMessage === 'call_started')
			return lastCallStartedMessage ? (this.id === lastCallStartedMessage.id) : false
		},

		showJoinCallButton() {
			return this.systemMessage === 'call_started'
				&& this.conversation.hasCall
				&& this.participant.inCall === PARTICIPANT.CALL_FLAG.DISCONNECTED
				&& this.isLastCallStartedMessage
		},

		isSingleEmoji() {
			const regex = emojiRegex()
			let match
			let emojiStrings = ''
			let emojiCount = 0

			// eslint-disable-next-line no-cond-assign
			while (match = regex.exec(this.message)) {
				if (emojiCount > 2) {
					return false
				}

				emojiStrings += match[0]
				emojiCount++
			}

			return emojiStrings === this.message
		},

		richParameters() {
			const richParameters = {}
			Object.keys(this.messageParameters).forEach(function(p) {
				const type = this.messageParameters[p].type
				if (type === 'user' || type === 'call' || type === 'guest') {
					richParameters[p] = {
						component: Mention,
						props: this.messageParameters[p],
					}
				} else if (type === 'file') {
					richParameters[p] = {
						component: FilePreview,
						props: this.messageParameters[p],
					}
				} else {
					richParameters[p] = {
						component: DefaultParameter,
						props: this.messageParameters[p],
					}
				}
			}.bind(this))
			return richParameters
		},
	},

	watch: {
		showJoinCallButton() {
			EventBus.$emit('scrollChatToBottom')
		},
	},

	methods: {
		handleReply() {
			this.$store.dispatch('addMessageToBeReplied', {
				id: this.id,
				actorId: this.actorId,
				actorType: this.actorType,
				actorDisplayName: this.actorDisplayName,
				timestamp: this.timestamp,
				systemMessage: this.systemMessage,
				messageType: this.messageType,
				message: this.message,
				messageParameters: this.messageParameters,
				token: this.token,
			})
			EventBus.$emit('focusChatInput')
		},
		handleDelete() {
			this.$store.dispatch('deleteMessage', this.message)
		},
	},
}
</script>

<style lang="scss" scoped>
@import '../../../../assets/variables';

.message {
<<<<<<< HEAD
	padding: 4px;
=======
	padding: 12px 8px;
>>>>>>> 5b8fc675
	&__author {
		color: var(--color-text-maxcontrast);
	}
	&__main {
		display: flex;
		justify-content: space-between;
		min-width: 100%;
		&__text {
			flex: 1 1 auto;
			color: var(--color-text-light);
			max-width: $message-max-width;
			.single-emoji {
				font-size: 250%;
				line-height: 100%;
			}

			&.call-started {
				background-color: var(--color-primary-light);
				padding: 10px;
				border-radius: var(--border-radius-large);
				text-align: center;
			}

			&.system-message {
				color: var(--color-text-maxcontrast);
			}

			::v-deep .rich-text--wrapper {
				white-space: pre-wrap;
				word-break: break-word;
			}

			&--quote {
				border-left: 4px solid var(--color-primary);
				padding: 4px 0 0 8px;
			}
		}
		&__right {
			justify-self: flex-start;
			justify-content:  space-between;
			position: relative;
			flex: 0 0 $message-utils-width;
			display: flex;
			color: var(--color-text-maxcontrast);
			font-size: 13px;
			padding: 0 8px 0 8px;
			&__actions.action-item {
				position: absolute;
				bottom: -11px;
				right: -4px;
			}
		}
	}
}

<<<<<<< HEAD
// Increase the padding for regular messages to improve readability and
// allow some space for the reply button
.message:not(.system) {
	padding: 12px 8px;
}

=======
>>>>>>> 5b8fc675
.hover {
	background-color: var(--color-background-hover);
	border-radius: 8px;
}
</style><|MERGE_RESOLUTION|>--- conflicted
+++ resolved
@@ -27,11 +27,7 @@
 <template>
 	<div
 		class="message"
-<<<<<<< HEAD
 		:class="{'hover': showActions && !isSystemMessage, 'system' : isSystemMessage}"
-=======
-		:class="{'hover': showActions && !isSystemMessage}"
->>>>>>> 5b8fc675
 		@mouseover="showActions=true"
 		@mouseleave="showActions=false">
 		<div v-if="isFirstMessage && showAuthor" class="message__author">
@@ -332,11 +328,7 @@
 @import '../../../../assets/variables';
 
 .message {
-<<<<<<< HEAD
 	padding: 4px;
-=======
-	padding: 12px 8px;
->>>>>>> 5b8fc675
 	&__author {
 		color: var(--color-text-maxcontrast);
 	}
@@ -392,15 +384,12 @@
 	}
 }
 
-<<<<<<< HEAD
 // Increase the padding for regular messages to improve readability and
 // allow some space for the reply button
 .message:not(.system) {
 	padding: 12px 8px;
 }
 
-=======
->>>>>>> 5b8fc675
 .hover {
 	background-color: var(--color-background-hover);
 	border-radius: 8px;
