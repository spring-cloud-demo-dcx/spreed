<!--
  - @copyright Copyright (c) 2019 Joas Schilling <coding@schilljs.com>
  - @copyright Copyright (c) 2020 Marco Ambrosini <marcoambrosini@pm.me>
  -
  - @author Joas Schilling <coding@schilljs.com>
  - @author Marco Ambrosini <marcoambrosini@pm.me>
  -
  - @license GNU AGPL version 3 or any later version
  -
  - This program is free software: you can redistribute it and/or modify
  - it under the terms of the GNU Affero General Public License as
  - published by the Free Software Foundation, either version 3 of the
  - License, or (at your option) any later version.
  -
  - This program is distributed in the hope that it will be useful,
  - but WITHOUT ANY WARRANTY; without even the implied warranty of
  - MERCHANTABILITY or FITNESS FOR A PARTICULAR PURPOSE. See the
  - GNU Affero General Public License for more details.
  -
  - You should have received a copy of the GNU Affero General Public License
  - along with this program. If not, see <http://www.gnu.org/licenses/>.
-->

<template>
	<file-preview v-bind="filePreview"
		:tabindex="wrapperTabIndex"
		class="file-preview"
		:class="{ 'file-preview--viewer-available': isViewerAvailable, 'file-preview--upload-editor': isUploadEditor }"
		@click.exact="handleClick"
		@keydown.enter="handleClick">
		<div v-if="!isLoading"
			class="image-container"
			:class="{'playable': isPlayable}">
			<span v-if="isPlayable && !smallPreview" class="play-video-button">
				<PlayCircleOutline :size="48"
					decorative
					fill-color="#ffffff"
					title="" />
			</span>
			<img v-if="!failed"
				v-tooltip="previewTooltip"
				:class="previewImageClass"
				class="file-preview__image"
				alt=""
				:src="previewUrl">
			<img v-else
				:class="previewImageClass"
				alt=""
				:src="defaultIconUrl">
		</div>
		<span v-if="isLoading"
			v-tooltip="previewTooltip"
<<<<<<< HEAD
			:class="previewLoading" />
		<button v-if="isUploadEditor"
=======
			class="preview loading" />
		<Button v-if="isUploadEditor"
			class="remove-file"
>>>>>>> c86463e4
			tabindex="1"
			type="primary"
			:aria-label="removeAriaLabel"
			@click="$emit('remove-file', id)">
			<template #icon>
				<Close decorative
					title="" />
			</template>
		</Button>
		<ProgressBar v-if="isTemporaryUpload && !isUploadEditor" :value="uploadProgress" />
		<div class="name-container">
			<strong v-if="shouldShowFileDetail">{{ fileDetail }}</strong>
		</div>
	</file-preview>
</template>

<script>
import { generateUrl, imagePath, generateRemoteUrl } from '@nextcloud/router'
import ProgressBar from '@nextcloud/vue/dist/Components/ProgressBar'
import Tooltip from '@nextcloud/vue/dist/Directives/Tooltip'
import Close from 'vue-material-design-icons/Close'
import PlayCircleOutline from 'vue-material-design-icons/PlayCircleOutline'
import { getCapabilities } from '@nextcloud/capabilities'
import { encodePath } from '@nextcloud/paths'
import AudioPlayer from './AudioPlayer'
import Button from '@nextcloud/vue/dist/Components/Button'

const PREVIEW_TYPE = {
	TEMPORARY: 0,
	MIME_ICON: 1,
	DIRECT: 2,
	PREVIEW: 3,
}

export default {
	name: 'FilePreview',

	components: {
		ProgressBar,
		Close,
		PlayCircleOutline,
		Button,
	},

	directives: {
		tooltip: Tooltip,
	},

	props: {
		/**
		 * File id
		 */
		id: {
			type: String,
			required: true,
		},
		/**
		 * File name
		 */
		name: {
			type: String,
			required: true,
		},
		/**
		 * File path relative to the user's home storage,
		 * or link share root, includes the file name.
		 */
		path: {
			type: String,
			default: '',
		},
		/**
		 * File size in bytes
		 */
		size: {
			type: Number,
			default: -1,
		},
		/**
		 * Download link
		 */
		link: {
			type: String,
			default: '',
		},
		/**
		 * Mime type
		 */
		mimetype: {
			type: String,
			default: '',
		},
		/**
		 * Whether a preview is available, string "yes" for yes
		 * otherwise the string "no"
		 */
		// FIXME: use booleans here
		previewAvailable: {
			type: String,
			default: 'no',
		},

		/**
		 * Whether to render a small preview to embed in replies
		 */
		smallPreview: {
			type: Boolean,
			default: false,
		},
		/**
		 * Upload id from the file upload store.
		 *
		 * In case this component is used to display a file that is being uploaded
		 * this parameter is used to access the file upload status in the store
		 */
		uploadId: {
			type: Number,
			default: null,
		},
		/**
		 * File upload index from the file upload store.
		 *
		 * In case this component is used to display a file that is being uploaded
		 * this parameter is used to access the file upload status in the store
		 */
		index: {
			type: String,
			default: '',
		},
		/**
		 * Whether the container is the upload editor.
		 * True if this component is used in the upload editor.
		 */
		// FIXME: file-preview should be encapsulated and not be aware of its surroundings
		isUploadEditor: {
			type: Boolean,
			default: false,
		},
		/**
		 * The link to the file for displaying it in the preview
		 */
		localUrl: {
			type: String,
			default: '',
		},

		isVoiceMessage: {
			type: Boolean,
			default: false,
		},
	},
	data() {
		return {
			isLoading: true,
			failed: false,
		}
	},
	computed: {
		shouldShowFileDetail() {
			// display the file detail below the preview if the preview
			// is not easily recognizable, when:
			return (
				// the file is not an image
				!this.mimetype.startsWith('image/')
				// the image has no preview (ex: disabled on server)
				|| (this.previewAvailable !== 'yes' && !this.localUrl)
				// the preview failed loading
				|| this.failed
				// always show in upload editor
				|| this.isUploadEditor
			)
		},

		fileDetail() {
			return this.name
		},

		previewTooltip() {
			if (this.shouldShowFileDetail) {
				// no tooltip as the file name is already visible directly
				return null
			}
			return {
				content: this.name,
				delay: { show: 500 },
				placement: 'left',
			}
		},

		// This is used to decide which outer element type to use
		// a or div
		filePreview() {
			if (this.isUploadEditor || this.isTemporaryUpload) {
				return {
					is: 'div',
					tag: 'div',
				}
			} else if (this.isVoiceMessage) {
				return {
					is: AudioPlayer,
					name: this.name,
					path: this.path,
					link: this.link,
				}
			}
			return {
				is: 'a',
				tag: 'a',
				href: this.link,
				target: '_blank',
				rel: 'noopener noreferrer',
			}
		},

		defaultIconUrl() {
			return imagePath('core', 'filetypes/file')
		},

		previewImageClass() {
			let classes = ''
			if (this.smallPreview) {
				classes += 'preview-small '
			} else {
				classes += 'preview '
			}

			if (this.failed || this.previewType === PREVIEW_TYPE.MIME_ICON) {
				classes += 'mimeicon'
			}
			return classes
		},

		previewLoading() {
			let classes = ''
			if (this.smallPreview) {
				classes += 'preview loading-small '
			} else {
				classes += 'preview loading '
			}

			return classes
		},

		previewType() {
			if (this.hasTemporaryImageUrl) {
				return PREVIEW_TYPE.TEMPORARY
			}

			if (this.previewAvailable !== 'yes') {
				return PREVIEW_TYPE.MIME_ICON
			}
			const maxGifSize = getCapabilities()?.spreed?.config?.previews?.['max-gif-size'] || 3145728
			if (this.mimetype === 'image/gif' && this.size <= maxGifSize) {
				return PREVIEW_TYPE.DIRECT
			}

			return PREVIEW_TYPE.PREVIEW
		},

		previewUrl() {
			const userId = this.$store.getters.getUserId()

			if (this.previewType === PREVIEW_TYPE.TEMPORARY) {
				return this.localUrl
			}
			if (this.previewType === PREVIEW_TYPE.MIME_ICON) {
				return OC.MimeType.getIconUrl(this.mimetype)
			}
			// whether to embed/render the file directly
			if (this.previewType === PREVIEW_TYPE.DIRECT) {
				// return direct image
				if (userId === null) {
					// guest mode, use public link download URL
					return this.link + '/download/' + encodePath(this.name)
				} else {
					// use direct DAV URL
					return generateRemoteUrl(`dav/files/${userId}`) + encodePath(this.internalAbsolutePath)
				}
			}

			// use preview provider URL to render a smaller preview
			let previewSize = 384
			if (this.smallPreview) {
				previewSize = 32
			}
			previewSize = Math.ceil(previewSize * window.devicePixelRatio)
			if (userId === null) {
				// guest mode: grab token from the link URL
				// FIXME: use a cleaner way...
				const token = this.link.substr(this.link.lastIndexOf('/') + 1)
				return generateUrl('/apps/files_sharing/publicpreview/{token}?x=-1&y={height}&a=1', {
					token,
					height: previewSize,
				})
			} else {
				return generateUrl('/core/preview?fileId={fileId}&x=-1&y={height}&a=1', {
					fileId: this.id,
					height: previewSize,
				})
			}
		},

		isViewerAvailable() {
			if (!OCA.Viewer) {
				return false
			}

			const availableHandlers = OCA.Viewer.availableHandlers
			for (let i = 0; i < availableHandlers.length; i++) {
				if (availableHandlers[i]?.mimes?.includes(this.mimetype)) {
					return true
				}
			}

			return false
		},

		isPlayable() {
			// don't show play button for direct renders
			if (this.failed || !this.isViewerAvailable || this.previewType !== PREVIEW_TYPE.PREVIEW) {
				return false
			}

			// videos only display a preview, so always show a button if playable
			return this.mimetype === 'image/gif' || this.mimetype.startsWith('video/')
		},

		internalAbsolutePath() {
			if (this.path.startsWith('/')) {
				return this.path
			}

			return '/' + this.path
		},

		isTemporaryUpload() {
			return this.id.startsWith('temp') && this.index && this.uploadId
		},

		uploadProgress() {
			if (this.isTemporaryUpload) {
				if (this.$store.getters.uploadProgress(this.uploadId, this.index)) {
					return this.$store.getters.uploadProgress(this.uploadId, this.index)
				}
			}
			// likely never reached
			return 0
		},

		hasTemporaryImageUrl() {
			return this.mimetype.startsWith('image/') && this.localUrl
		},

		wrapperTabIndex() {
			return this.isUploadEditor ? '0' : ''
		},

		removeAriaLabel() {
			return t('spreed', 'Remove {fileName}', { fileName: this.name })
		},
	},

	mounted() {
		const img = new Image()
		img.onerror = () => {
			this.isLoading = false
			this.failed = true
		}
		img.onload = () => {
			this.isLoading = false
		}
		img.src = this.previewUrl
	},

	methods: {
		handleClick(event) {
			if (this.isUploadEditor) {
				this.$emit('remove-file', this.id)
				return
			}

			if (!this.isViewerAvailable) {
				// Regular event handling by opening the link.
				return
			}

			event.stopPropagation()
			event.preventDefault()

			// The Viewer expects a file to be set in the sidebar if the sidebar
			// is open.
			if (this.$store.getters.getSidebarStatus) {
				OCA.Files.Sidebar.state.file = this.internalAbsolutePath
			}

			OCA.Viewer.open({
				// Viewer expects an internal absolute path starting with "/".
				path: this.internalAbsolutePath,
				list: [
					{
						fileid: parseInt(this.id, 10),
						filename: this.internalAbsolutePath,
						basename: this.name,
						mime: this.mimetype,
						hasPreview: this.previewAvailable === 'yes',
					},
				],
			})

			// FIXME Remove this hack once it is possible to set the parent
			// element of the viewer.
			// By default the viewer is a sibling of the fullscreen element, so
			// it is not visible when in fullscreen mode. It is not possible to
			// specify the parent nor to know when the viewer was actually
			// opened, so for the time being it is reparented if needed shortly
			// after calling it.
			setTimeout(() => {
				if (this.$store.getters.isFullscreen()) {
					document.getElementById('content-vue').appendChild(document.getElementById('viewer'))
				}
			}, 1000)
		},
	},
}
</script>

<style lang="scss" scoped>
@import '../../../../../assets/variables';

.file-preview {
	position: relative;
	width: 100%;
	/* The file preview can not be a block; otherwise it would fill the whole
	width of the container and the loading icon would not be centered on the
	image. */
	display: inline-block;

	border-radius: 16px;

	box-sizing: content-box !important;
	&:hover,
	&:focus {
		background-color: var(--color-background-hover);
		.remove-file {
			visibility: visible;
		}
	}

	&__image {
		object-fit: cover;
	}

	.loading {
		display: inline-block;
		width: 100%;
		height: 500px;
	}

	.loading-small {
		display: inline-block;
		width: 100%;
		height: auto;
	}

	.mimeicon {
		min-height: 128px;
	}

	.mimeicon.preview-small {
		min-height: auto;
		height: 32px;
	}

	.preview {
		display: inline-block;
		border-radius: var(--border-radius);
		max-width: 100%;
		max-height: 384px;
	}
	.preview-small {
		display: inline-block;
		border-radius: var(--border-radius);
		max-width: 100%;
		max-height: 32px;
	}

	.image-container {
		display: inline-block;
		position: relative;

		&.playable {
			.preview {
				transition: filter 250ms ease-in-out;
			}

			.play-video-button {
				position: absolute;
				height: 48px; /* for proper vertical centering */
				top: 50%;
				left: 50%;
				transform: translate(-50%, -50%);
				opacity: 0.8;
				z-index: 1;
				transition: opacity 250ms ease-in-out;
			}

			&:hover {
				.preview {
					filter: brightness(80%);
				}

				.play-video-button {
					opacity: 1;
				}
			}
		}
	}

	.name-container {
		/* Ellipsis with 100% width */
		display: table;
		table-layout: fixed;
		width: 100%;

		strong {
			/* As the file preview is an inline block the name is set as a block to
			force it to be on its own line below the preview. */
			display: block;
			overflow: hidden;
			white-space: nowrap;
			text-overflow: ellipsis;
		}
	}

	&:not(.file-preview--viewer-available) {
		strong:after {
			content: ' ↗';
		}
	}
	&--upload-editor {
		max-width: 140px;
		max-height: 140px;
		padding: 12px 12px 24px 12px;
		margin: 10px;

		.preview {
			margin: auto;
			width: 128px;
			height: 128px;
		}
		.loading {
			width: 100%;
		}
	}
}

.remove-file {
	visibility: hidden;
	position: absolute;
	top: 8px;
	right: 8px;
}

</style><|MERGE_RESOLUTION|>--- conflicted
+++ resolved
@@ -50,14 +50,9 @@
 		</div>
 		<span v-if="isLoading"
 			v-tooltip="previewTooltip"
-<<<<<<< HEAD
-			:class="previewLoading" />
-		<button v-if="isUploadEditor"
-=======
 			class="preview loading" />
 		<Button v-if="isUploadEditor"
 			class="remove-file"
->>>>>>> c86463e4
 			tabindex="1"
 			type="primary"
 			:aria-label="removeAriaLabel"
